/***********************************************************************************************************************
 *
 * Copyright (C) 2010 by the Stratosphere project (http://stratosphere.eu)
 *
 * Licensed under the Apache License, Version 2.0 (the "License"); you may not use this file except in compliance with
 * the License. You may obtain a copy of the License at
 *
 *     http://www.apache.org/licenses/LICENSE-2.0
 *
 * Unless required by applicable law or agreed to in writing, software distributed under the License is distributed on
 * an "AS IS" BASIS, WITHOUT WARRANTIES OR CONDITIONS OF ANY KIND, either express or implied. See the License for the
 * specific language governing permissions and limitations under the License.
 *
 **********************************************************************************************************************/

package eu.stratosphere.nephele.util;

import java.io.DataInput;
import java.io.DataOutput;
import java.io.IOException;
import java.util.HashMap;
import java.util.Iterator;
import java.util.Map;

import eu.stratosphere.nephele.io.IOReadableWritable;
import eu.stratosphere.nephele.types.StringRecord;

/**
 * This class extends a standard {@link java.util.HashMap} by implementing the
 * {@link eu.stratosphere.nephele.io.IOReadableWritable} interface. As a result, hash maps of this type can be used
 * with Nephele's RPC system.
 * <p>
 * This class is not thread-safe.
 * 
 * @author warneke
 * @param <K>
 *        the type of the key used in this hash map
 * @param <V>
 *        the type of the value used in this hash map
 */
public class SerializableHashMap<K extends IOReadableWritable, V extends IOReadableWritable> extends HashMap<K, V>
		implements IOReadableWritable {

	/**
	 * The generated serial version UID.
	 */
	private static final long serialVersionUID = 6693468726881121924L;

	/**
	 * {@inheritDoc}
	 */
	@Override
	public void write(final DataOutput out) throws IOException {
<<<<<<< HEAD
		
=======

>>>>>>> d0c21f4c
		out.writeInt(size());

		final Iterator<Map.Entry<K, V>> it = entrySet().iterator();

		while (it.hasNext()) {

			final Map.Entry<K, V> entry = it.next();
			final K key = entry.getKey();
			final V value = entry.getValue();
			StringRecord.writeString(out, key.getClass().getName());
			key.write(out);
			StringRecord.writeString(out, value.getClass().getName());
			value.write(out);
		}
	}

	/**
	 * {@inheritDoc}
	 */
	@SuppressWarnings("unchecked")
	@Override
	public void read(final DataInput in) throws IOException {
<<<<<<< HEAD
		
=======

>>>>>>> d0c21f4c
		final int numberOfMapEntries = in.readInt();

		for (int i = 0; i < numberOfMapEntries; i++) {

			final String keyType = StringRecord.readString(in);
			Class<K> keyClass = null;
			try {
				keyClass = (Class<K>) Class.forName(keyType);
			} catch (ClassNotFoundException e) {
				throw new IOException(StringUtils.stringifyException(e));
			}

			K key = null;
			try {
				key = keyClass.newInstance();
			} catch (Exception e) {
				throw new IOException(StringUtils.stringifyException(e));
			}

			key.read(in);

			final String valueType = StringRecord.readString(in);
			Class<V> valueClass = null;
			try {
				valueClass = (Class<V>) Class.forName(valueType);
			} catch (ClassNotFoundException e) {
				throw new IOException(StringUtils.stringifyException(e));
			}

			V value = null;
			try {
				value = valueClass.newInstance();
			} catch (Exception e) {
				throw new IOException(StringUtils.stringifyException(e));
			}
			value.read(in);

			put(key, value);
		}

	}
}<|MERGE_RESOLUTION|>--- conflicted
+++ resolved
@@ -51,11 +51,7 @@
 	 */
 	@Override
 	public void write(final DataOutput out) throws IOException {
-<<<<<<< HEAD
 		
-=======
-
->>>>>>> d0c21f4c
 		out.writeInt(size());
 
 		final Iterator<Map.Entry<K, V>> it = entrySet().iterator();
@@ -78,11 +74,7 @@
 	@SuppressWarnings("unchecked")
 	@Override
 	public void read(final DataInput in) throws IOException {
-<<<<<<< HEAD
 		
-=======
-
->>>>>>> d0c21f4c
 		final int numberOfMapEntries = in.readInt();
 
 		for (int i = 0; i < numberOfMapEntries; i++) {
