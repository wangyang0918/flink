/***********************************************************************************************************************
 *
 * Copyright (C) 2010 by the Stratosphere project (http://stratosphere.eu)
 *
 * Licensed under the Apache License, Version 2.0 (the "License"); you may not use this file except in compliance with
 * the License. You may obtain a copy of the License at
 *
 *     http://www.apache.org/licenses/LICENSE-2.0
 *
 * Unless required by applicable law or agreed to in writing, software distributed under the License is distributed on
 * an "AS IS" BASIS, WITHOUT WARRANTIES OR CONDITIONS OF ANY KIND, either express or implied. See the License for the
 * specific language governing permissions and limitations under the License.
 *
 **********************************************************************************************************************/

package eu.stratosphere.pact.runtime.task.util;

import java.io.IOException;
import java.util.Iterator;

import eu.stratosphere.nephele.io.Reader;
import eu.stratosphere.nephele.types.Record;

/**
 * Wraps a Nephele reader into a Java Iterator.
 * 
 * @see Reader
 * @see Iterator
 * 
 * @author Fabian Hueske (fabian.hueske@tu-berlin.de)
 *
<<<<<<< HEAD
 * @param <K> The type of the Key.
 * @param <V> The type of the Value.
 */
public final class NepheleReaderIterator<K extends Key, V extends Value> implements Iterator<KeyValuePair<K, V>> {

	private final Reader<KeyValuePair<K,V>> reader;
=======
 */
public class NepheleReaderIterator<T extends Record> implements Iterator<T> {

	private Reader<T> reader;
>>>>>>> 2152f744
	
	public NepheleReaderIterator(Reader<T> reader) {
		this.reader = reader;
	}
	
	@Override
	public boolean hasNext() {
		return reader.hasNext();
	}

	@Override
	public T next() {
		try {
			return reader.next();
		} catch (IOException ioe) {
			throw new RuntimeException(ioe);
		} catch (InterruptedException ie) {
			throw new RuntimeException(ie);
		}
	}

	@Override
	public void remove() {
		throw new UnsupportedOperationException();
	}

}<|MERGE_RESOLUTION|>--- conflicted
+++ resolved
@@ -29,19 +29,10 @@
  * 
  * @author Fabian Hueske (fabian.hueske@tu-berlin.de)
  *
-<<<<<<< HEAD
- * @param <K> The type of the Key.
- * @param <V> The type of the Value.
- */
-public final class NepheleReaderIterator<K extends Key, V extends Value> implements Iterator<KeyValuePair<K, V>> {
-
-	private final Reader<KeyValuePair<K,V>> reader;
-=======
  */
 public class NepheleReaderIterator<T extends Record> implements Iterator<T> {
 
 	private Reader<T> reader;
->>>>>>> 2152f744
 	
 	public NepheleReaderIterator(Reader<T> reader) {
 		this.reader = reader;
